--- conflicted
+++ resolved
@@ -65,13 +65,10 @@
 CAPL_VERSION         ?= "v0.6.4"
 CONTROLPLANE_NODES   ?= 1
 WORKER_NODES         ?= 1
-<<<<<<< HEAD
 GRAFANA_PORT ?= 3000
 GRAFANA_USERNAME ?= admin
 GRAFANA_PASSWORD ?= admin
 DATA_RETENTION_PERIOD ?= 15d  # Prometheus data retention period
-=======
->>>>>>> d42b8287
 
 .PHONY: build
 build:
