module github.com/linode/linode-blockstorage-csi-driver

go 1.24.0

toolchain go1.24.1

require (
	github.com/container-storage-interface/spec v1.11.0
	github.com/go-logr/logr v1.4.2
	github.com/golang/mock v1.6.0
	github.com/google/uuid v1.6.0
	github.com/ianschenck/envflag v0.0.0-20140720210342-9111d830d133
	github.com/jaypipes/ghw v0.16.0
	github.com/linode/go-metadata v0.2.1
	github.com/linode/linodego v1.49.0
	github.com/martinjungblut/go-cryptsetup v0.0.0-20220520180014-fd0874fd07a6
	github.com/prometheus/client_golang v1.22.0
	github.com/stretchr/testify v1.10.0
	go.opentelemetry.io/contrib/instrumentation/google.golang.org/grpc/otelgrpc v0.60.0
	go.opentelemetry.io/otel v1.35.0
	go.opentelemetry.io/otel/exporters/otlp/otlptrace/otlptracehttp v1.35.0
	go.opentelemetry.io/otel/sdk v1.35.0
	go.opentelemetry.io/otel/trace v1.35.0
	go.uber.org/automaxprocs v1.6.0
	go.uber.org/mock v0.5.1
	golang.org/x/net v0.39.0
	golang.org/x/sys v0.32.0
	google.golang.org/grpc v1.72.0
	google.golang.org/protobuf v1.36.6
	k8s.io/api v0.33.0
	k8s.io/apimachinery v0.33.0
	k8s.io/client-go v0.33.0
	k8s.io/klog/v2 v2.130.1
	k8s.io/mount-utils v0.33.0
	k8s.io/utils v0.0.0-20241104100929-3ea5e8cea738
)

require (
	github.com/StackExchange/wmi v1.2.1 // indirect
	github.com/beorn7/perks v1.0.1 // indirect
	github.com/cenkalti/backoff/v4 v4.3.0 // indirect
	github.com/cespare/xxhash/v2 v2.3.0 // indirect
	github.com/davecgh/go-spew v1.1.2-0.20180830191138-d8f796af33cc // indirect
	github.com/emicklei/go-restful/v3 v3.11.0 // indirect
	github.com/fxamacker/cbor/v2 v2.7.0 // indirect
	github.com/go-logr/stdr v1.2.2 // indirect
	github.com/go-ole/go-ole v1.2.6 // indirect
	github.com/go-openapi/jsonpointer v0.21.0 // indirect
	github.com/go-openapi/jsonreference v0.20.2 // indirect
	github.com/go-openapi/swag v0.23.0 // indirect
	github.com/go-resty/resty/v2 v2.16.5 // indirect
	github.com/gogo/protobuf v1.3.2 // indirect
	github.com/google/gnostic-models v0.6.9 // indirect
	github.com/google/go-cmp v0.7.0 // indirect
	github.com/google/go-querystring v1.1.0 // indirect
	github.com/grpc-ecosystem/grpc-gateway/v2 v2.26.1 // indirect
	github.com/jaypipes/pcidb v1.0.1 // indirect
	github.com/josharian/intern v1.0.0 // indirect
	github.com/json-iterator/go v1.1.12 // indirect
	github.com/mailru/easyjson v0.7.7 // indirect
	github.com/mitchellh/go-homedir v1.1.0 // indirect
	github.com/moby/sys/mountinfo v0.7.2 // indirect
	github.com/modern-go/concurrent v0.0.0-20180306012644-bacd9c7ef1dd // indirect
	github.com/modern-go/reflect2 v1.0.2 // indirect
	github.com/munnerz/goautoneg v0.0.0-20191010083416-a7dc8b61c822 // indirect
	github.com/pkg/errors v0.9.1 // indirect
	github.com/pmezard/go-difflib v1.0.1-0.20181226105442-5d4384ee4fb2 // indirect
	github.com/prometheus/client_model v0.6.1 // indirect
	github.com/prometheus/common v0.62.0 // indirect
	github.com/prometheus/procfs v0.15.1 // indirect
	github.com/x448/float16 v0.8.4 // indirect
	go.opentelemetry.io/auto/sdk v1.1.0 // indirect
	go.opentelemetry.io/otel/exporters/otlp/otlptrace v1.35.0 // indirect
	go.opentelemetry.io/otel/metric v1.35.0 // indirect
	go.opentelemetry.io/proto/otlp v1.5.0 // indirect
	golang.org/x/oauth2 v0.28.0 // indirect
	golang.org/x/term v0.31.0 // indirect
	golang.org/x/text v0.24.0 // indirect
	golang.org/x/time v0.9.0 // indirect
	google.golang.org/genproto/googleapis/api v0.0.0-20250218202821-56aae31c358a // indirect
	google.golang.org/genproto/googleapis/rpc v0.0.0-20250218202821-56aae31c358a // indirect
	gopkg.in/evanphx/json-patch.v4 v4.12.0 // indirect
	gopkg.in/inf.v0 v0.9.1 // indirect
	gopkg.in/ini.v1 v1.66.6 // indirect
	gopkg.in/yaml.v3 v3.0.1 // indirect
<<<<<<< HEAD
	k8s.io/kube-openapi v0.0.0-20250318190949-c8a335a9a2ff // indirect
=======
	howett.net/plist v1.0.0 // indirect
	k8s.io/kube-openapi v0.0.0-20241105132330-32ad38e42d3f // indirect
>>>>>>> 4e2bb600
	sigs.k8s.io/json v0.0.0-20241010143419-9aa6b5e7a4b3 // indirect
	sigs.k8s.io/randfill v1.0.0 // indirect
	sigs.k8s.io/structured-merge-diff/v4 v4.6.0 // indirect
	sigs.k8s.io/yaml v1.4.0 // indirect
)<|MERGE_RESOLUTION|>--- conflicted
+++ resolved
@@ -83,12 +83,8 @@
 	gopkg.in/inf.v0 v0.9.1 // indirect
 	gopkg.in/ini.v1 v1.66.6 // indirect
 	gopkg.in/yaml.v3 v3.0.1 // indirect
-<<<<<<< HEAD
+	howett.net/plist v1.0.0 // indirect
 	k8s.io/kube-openapi v0.0.0-20250318190949-c8a335a9a2ff // indirect
-=======
-	howett.net/plist v1.0.0 // indirect
-	k8s.io/kube-openapi v0.0.0-20241105132330-32ad38e42d3f // indirect
->>>>>>> 4e2bb600
 	sigs.k8s.io/json v0.0.0-20241010143419-9aa6b5e7a4b3 // indirect
 	sigs.k8s.io/randfill v1.0.0 // indirect
 	sigs.k8s.io/structured-merge-diff/v4 v4.6.0 // indirect
