--- conflicted
+++ resolved
@@ -23,12 +23,8 @@
 	golang.org/x/net v0.34.0
 	golang.org/x/sys v0.29.0
 	google.golang.org/grpc v1.70.0
-<<<<<<< HEAD
-	google.golang.org/protobuf v1.36.3
+	google.golang.org/protobuf v1.36.4
 	k8s.io/api v0.32.1
-=======
-	google.golang.org/protobuf v1.36.4
->>>>>>> 8f599eb4
 	k8s.io/apimachinery v0.32.1
 	k8s.io/client-go v0.32.1
 	k8s.io/klog/v2 v2.130.1
@@ -44,18 +40,14 @@
 	github.com/emicklei/go-restful/v3 v3.11.0 // indirect
 	github.com/fxamacker/cbor/v2 v2.7.0 // indirect
 	github.com/go-logr/stdr v1.2.2 // indirect
-<<<<<<< HEAD
 	github.com/go-openapi/jsonpointer v0.21.0 // indirect
 	github.com/go-openapi/jsonreference v0.20.2 // indirect
 	github.com/go-openapi/swag v0.23.0 // indirect
-	github.com/go-resty/resty/v2 v2.16.2 // indirect
+	github.com/go-resty/resty/v2 v2.16.3 // indirect
 	github.com/gogo/protobuf v1.3.2 // indirect
 	github.com/golang/protobuf v1.5.4 // indirect
 	github.com/google/gnostic-models v0.6.8 // indirect
 	github.com/google/go-cmp v0.6.0 // indirect
-=======
-	github.com/go-resty/resty/v2 v2.16.3 // indirect
->>>>>>> 8f599eb4
 	github.com/google/go-querystring v1.1.0 // indirect
 	github.com/google/gofuzz v1.2.0 // indirect
 	github.com/grpc-ecosystem/grpc-gateway/v2 v2.25.1 // indirect
@@ -78,7 +70,7 @@
 	go.opentelemetry.io/otel/exporters/otlp/otlptrace v1.34.0 // indirect
 	go.opentelemetry.io/otel/metric v1.34.0 // indirect
 	go.opentelemetry.io/proto/otlp v1.5.0 // indirect
-	golang.org/x/oauth2 v0.24.0 // indirect
+	golang.org/x/oauth2 v0.25.0 // indirect
 	golang.org/x/term v0.28.0 // indirect
 	golang.org/x/text v0.21.0 // indirect
 	golang.org/x/time v0.7.0 // indirect
