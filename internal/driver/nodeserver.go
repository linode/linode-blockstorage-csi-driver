--- conflicted
+++ resolved
@@ -141,10 +141,6 @@
 	log, ctx, done := logger.GetLogger(ctx).WithMethod("NodeUnpublishVolume")
 	defer done()
 
-<<<<<<< HEAD
-	volumeID := req.GetVolumeId()
-=======
->>>>>>> 9ef07390
 	targetPath := req.GetTargetPath()
 	volumeID := req.GetVolumeId()
 	log.V(2).Info("Processing request", "volumeID", volumeID, "targetPath", targetPath)
