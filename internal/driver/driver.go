--- conflicted
+++ resolved
@@ -41,13 +41,8 @@
 	vendorVersion     string
 	volumeLabelPrefix string
 
-<<<<<<< HEAD
-	ids *LinodeIdentityServer
 	ns  *NodeServer
-=======
 	ids *IdentityServer
-	ns  *LinodeNodeServer
->>>>>>> 724f448d
 	cs  *ControllerServer
 
 	vcap  []*csi.VolumeCapability_AccessMode
@@ -107,19 +102,15 @@
 	linodeDriver.volumeLabelPrefix = volumeLabelPrefix
 
 	// Set up RPC Servers
-<<<<<<< HEAD
-	linodeDriver.ids = NewIdentityServer(linodeDriver)
 	linodeDriver.ns, err = NewNodeServer(linodeDriver, mounter, deviceUtils, linodeClient, metadata, encrypt)
 	if err != nil {
 		return fmt.Errorf("new node server: %w", err)
 	}
-=======
+	
 	linodeDriver.ids, err = NewIdentityServer(linodeDriver)
 	if err != nil {
 		return fmt.Errorf("new identity server: %w", err)
 	}
-	linodeDriver.ns = NewNodeServer(linodeDriver, mounter, deviceUtils, linodeClient, metadata, encrypt)
->>>>>>> 724f448d
 
 	cs, err := NewControllerServer(linodeDriver, linodeClient, metadata)
 	if err != nil {
@@ -144,23 +135,6 @@
 	return status.Error(codes.InvalidArgument, "Invalid controller service request")
 }
 
-<<<<<<< HEAD
-func NewIdentityServer(linodeDriver *LinodeDriver) *LinodeIdentityServer {
-	return &LinodeIdentityServer{
-		Driver: linodeDriver,
-=======
-func NewNodeServer(linodeDriver *LinodeDriver, mounter *mount.SafeFormatAndMount, deviceUtils mountmanager.DeviceUtils, cloudProvider linodeclient.LinodeClient, metadata Metadata, encrypt Encryption) *LinodeNodeServer {
-	return &LinodeNodeServer{
-		Driver:        linodeDriver,
-		Mounter:       mounter,
-		DeviceUtils:   deviceUtils,
-		CloudProvider: cloudProvider,
-		Metadata:      metadata,
-		Encrypt:       encrypt,
->>>>>>> 724f448d
-	}
-}
-
 func (linodeDriver *LinodeDriver) Run(endpoint string) {
 	klog.V(4).Infof("Driver: %v", linodeDriver.name)
 	if len(linodeDriver.volumeLabelPrefix) > 0 {
