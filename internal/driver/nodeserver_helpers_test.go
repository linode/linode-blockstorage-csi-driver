--- conflicted
+++ resolved
@@ -964,23 +964,6 @@
 	}
 }
 
-<<<<<<< HEAD
-func Test_validateNodePublishVolumeRequest(t *testing.T) {
-	tests := []struct {
-		name    string
-		req     *csi.NodePublishVolumeRequest
-		wantErr bool
-	}{
-		{
-			name: "Valid request",
-			req: &csi.NodePublishVolumeRequest{
-				VolumeId:          "vol-123",
-				StagingTargetPath: "/mnt/staging",
-				TargetPath:        "/mnt/target",
-				VolumeCapability: &csi.VolumeCapability{
-					AccessType: &csi.VolumeCapability_Mount{},
-				},
-=======
 func Test_validateNodeUnpublishVolumeRequest(t *testing.T) {
 	tests := []struct {
 		name    string
@@ -993,31 +976,67 @@
 			req: &csi.NodeUnpublishVolumeRequest{
 				VolumeId:          "vol-123",
 				TargetPath:        "/mnt/staging",
->>>>>>> d783f322
 			},
 			wantErr: false,
 		},
 		{
 			name: "Missing volume ID",
-<<<<<<< HEAD
+			req: &csi.NodeUnpublishVolumeRequest{
+				VolumeId:          "",
+				TargetPath:        "/mnt/staging",
+			},
+			wantErr: true,
+		},
+		{
+			name: "Missing staging target path",
+			req: &csi.NodeUnpublishVolumeRequest{
+				VolumeId:          "vol-123",
+				TargetPath:        "",
+			},
+			wantErr: true,
+		},
+	}
+	for _, tt := range tests {
+		t.Run(tt.name, func(t *testing.T) {
+			if err := validateNodeUnpublishVolumeRequest(tt.req); (err != nil) != tt.wantErr {
+				t.Errorf("validateNodeUnpublishVolumeRequest() error = %v, wantErr %v", err, tt.wantErr)
+			}
+		})
+	}
+}
+
+func Test_validateNodePublishVolumeRequest(t *testing.T) {
+	tests := []struct {
+		name    string
+		req     *csi.NodePublishVolumeRequest
+		wantErr bool
+	}{
+		{
+			name: "Valid request",
 			req: &csi.NodePublishVolumeRequest{
-				VolumeId:          "",
+				VolumeId:          "vol-123",
 				StagingTargetPath: "/mnt/staging",
 				TargetPath:        "/mnt/target",
 				VolumeCapability: &csi.VolumeCapability{
 					AccessType: &csi.VolumeCapability_Mount{},
 				},
-=======
-			req: &csi.NodeUnpublishVolumeRequest{
+			},
+			wantErr: false,
+		},
+		{
+			name: "Missing volume ID",
+			req: &csi.NodePublishVolumeRequest{
 				VolumeId:          "",
-				TargetPath:        "/mnt/staging",
->>>>>>> d783f322
+				StagingTargetPath: "/mnt/staging",
+				TargetPath:        "/mnt/target",
+				VolumeCapability: &csi.VolumeCapability{
+					AccessType: &csi.VolumeCapability_Mount{},
+				},
 			},
 			wantErr: true,
 		},
 		{
 			name: "Missing staging target path",
-<<<<<<< HEAD
 			req: &csi.NodePublishVolumeRequest{
 				VolumeId:          "vol-123",
 				StagingTargetPath: "",
@@ -1047,18 +1066,12 @@
 				StagingTargetPath: "/mnt/staging",
 				TargetPath:        "/mnt/target",
 				VolumeCapability:  nil,
-=======
-			req: &csi.NodeUnpublishVolumeRequest{
-				VolumeId:          "vol-123",
-				TargetPath:        "",
->>>>>>> d783f322
 			},
 			wantErr: true,
 		},
 	}
 	for _, tt := range tests {
 		t.Run(tt.name, func(t *testing.T) {
-<<<<<<< HEAD
 			if err := validateNodePublishVolumeRequest(tt.req); (err != nil) != tt.wantErr {
 				t.Errorf("validateNodePublishVolumeRequest() error = %v, wantErr %v", err, tt.wantErr)
 			}
@@ -1270,10 +1283,6 @@
 			}
 			if !reflect.DeepEqual(got, tt.want) {
 				t.Errorf("LinodeNodeServer.nodePublishVolumeBlock() = %v, want %v", got, tt.want)
-=======
-			if err := validateNodeUnpublishVolumeRequest(tt.req); (err != nil) != tt.wantErr {
-				t.Errorf("validateNodeUnpublishVolumeRequest() error = %v, wantErr %v", err, tt.wantErr)
->>>>>>> d783f322
 			}
 		})
 	}
