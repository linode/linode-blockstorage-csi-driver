package driver

/*
Copyright 2018 The Kubernetes Authors.

Licensed under the Apache License, Version 2.0 (the "License");
you may not use this file except in compliance with the License.
You may obtain a copy of the License at
    http://www.apache.org/licenses/LICENSE-2.0
Unless required by applicable law or agreed to in writing, software
distributed under the License is distributed on an "AS IS" BASIS,
WITHOUT WARRANTIES OR CONDITIONS OF ANY KIND, either express or implied.
See the License for the specific language governing permissions and
limitations under the License.
*/

import (
	"context"
	"fmt"
	"os"
	"os/exec"
	"path/filepath"
	"strings"

	"github.com/container-storage-interface/spec/lib/go/csi"
	linodevolumes "github.com/linode/linode-blockstorage-csi-driver/pkg/linode-volumes"
	"github.com/linode/linode-blockstorage-csi-driver/pkg/logger"
	mountmanager "github.com/linode/linode-blockstorage-csi-driver/pkg/mount-manager"
	"k8s.io/klog/v2"
	"k8s.io/mount-utils"
	utilexec "k8s.io/utils/exec"
)

const (
	defaultFSType                  = "ext4"
	rwPermission                   = os.FileMode(0755)
	ownerGroupReadWritePermissions = os.FileMode(0660)
)

// TODO: Figure out a better home for these interfaces
type Mounter interface {
	mount.Interface
}

type Executor interface {
	utilexec.Interface
}

type Command interface {
	utilexec.Cmd
}

// ValidateNodeStageVolumeRequest validates the node stage volume request.
// It validates the volume ID, staging target path, and volume capability.
func validateNodeStageVolumeRequest(ctx context.Context, req *csi.NodeStageVolumeRequest) error {
	log := logger.GetLogger(ctx)
	log.V(4).Info("Entering validateNodeStageVolumeRequest", "req", req)

	if req.GetVolumeId() == "" {
		return errNoVolumeID
	}
	if req.GetStagingTargetPath() == "" {
		return errNoStagingTargetPath
	}
	if req.GetVolumeCapability() == nil {
		return errNoVolumeCapability
	}

	log.V(4).Info("Exiting validateNodeStageVolumeRequest")
	return nil
}

// validateNodeUnstageVolumeRequest validates the node unstage volume request.
// It validates the volume ID and staging target path.
func validateNodeUnstageVolumeRequest(ctx context.Context, req *csi.NodeUnstageVolumeRequest) error {
	log := logger.GetLogger(ctx)
	log.V(4).Info("Entering validateNodeUnstageVolumeRequest", "req", req)

	if req.GetVolumeId() == "" {
		return errNoVolumeID
	}
	if req.GetStagingTargetPath() == "" {
		return errNoStagingTargetPath
	}

	log.V(4).Info("Exiting validateNodeUnstageVolumeRequest")
	return nil
}

// validateNodeExpandVolumeRequest validates the node expand volume request.
// It checks the volume ID and volume path in the provided request.
func validateNodeExpandVolumeRequest(ctx context.Context, req *csi.NodeExpandVolumeRequest) error {
	log := logger.GetLogger(ctx)
	log.V(4).Info("Entering validateNodeExpandVolumeRequest", "req", req)

	if req.GetVolumeId() == "" {
		return errNoVolumeID
	}
	if req.GetVolumePath() == "" {
		return errNoVolumePath
	}

	log.V(4).Info("Exiting validateNodeExpandVolumeRequest")
	return nil
}

// validateNodePublishVolumeRequest validates the node publish volume request.
// It checks the volume ID, staging target path, target path, and volume capability in the provided request.
func validateNodePublishVolumeRequest(ctx context.Context, req *csi.NodePublishVolumeRequest) error {
	log := logger.GetLogger(ctx)
	log.V(4).Info("Entering validateNodePublishVolumeRequest", "req", req)

	if req.GetVolumeId() == "" {
		return errNoVolumeID
	}
	if req.GetStagingTargetPath() == "" {
		return errNoStagingTargetPath
	}
	if req.GetTargetPath() == "" {
		return errNoTargetPath
	}
	if req.GetVolumeCapability() == nil {
		return errNoVolumeCapability
	}

	log.V(4).Info("Exiting validateNodePublishVolumeRequest")
	return nil
}

// validateNodeUnpublishVolumeRequest validates the node unpublish volume request.
// It checks the volume ID and target path in the provided request.
func validateNodeUnpublishVolumeRequest(ctx context.Context, req *csi.NodeUnpublishVolumeRequest) error {
	log := logger.GetLogger(ctx)
	log.V(4).Info("Entering validateNodeUnpublishVolumeRequest", "req", req)

	if req.GetVolumeId() == "" {
		return errNoVolumeID
	}
	if req.GetTargetPath() == "" {
		return errNoTargetPath
	}

	log.V(4).Info("Exiting validateNodeUnpublishVolumeRequest")
	return nil
}

// getFSTypeAndMountOptions retrieves the file system type and mount options from the given volume capability.
// If the capability is not set, the default file system type and empty mount options will be returned.
func getFSTypeAndMountOptions(ctx context.Context, volumeCapability *csi.VolumeCapability) (string, []string) {
	log := logger.GetLogger(ctx)
	log.V(4).Info("Entering getFSTypeAndMountOptions", "volumeCapability", volumeCapability)

	// Use default file system type if not specified in the volume capability
	fsType := defaultFSType
	// Use mount options from the volume capability if specified
	var mountOptions []string

	if mnt := volumeCapability.GetMount(); mnt != nil {
		// Use file system type from volume capability if specified
		if mnt.FsType != "" {
			fsType = mnt.FsType
		}
		// Use mount options from volume capability if specified
		if mnt.MountFlags != nil {
			mountOptions = mnt.MountFlags
		}
	}

	log.V(4).Info("Exiting getFSTypeAndMountOptions", "fsType", fsType, "mountOptions", mountOptions)
	return fsType, mountOptions
}

// findDevicePath locates the device path for a Linode Volume.
//
// It uses the provided LinodeVolumeKey and partition information to generate
// possible device paths, then verifies which path actually exists on the system.
func (ns *NodeServer) findDevicePath(ctx context.Context, key linodevolumes.LinodeVolumeKey, partition string) (string, error) {
	log := logger.GetLogger(ctx)
	log.V(4).Info("Entering findDevicePath", "key", key, "partition", partition)

	// Get the device name and paths from the LinodeVolumeKey and partition.
	deviceName := key.GetNormalizedLabel()
	devicePaths := ns.deviceutils.GetDiskByIdPaths(deviceName, partition)

	// Verify the device path by checking if any of the paths exist.
	devicePath, err := ns.deviceutils.VerifyDevicePath(devicePaths)
	if err != nil {
		return "", errInternal("Error verifying Linode Volume (%q) is attached: %v", key.GetVolumeLabel(), err)
	}

	// If no device path is found, return an error.
	if devicePath == "" {
		return "", errInternal("Unable to find device path out of attempted paths: %v", devicePaths)
	}

	// If a device path is found, return it.
	klog.V(4).Infof("Successfully found attached Linode Volume %q at device path %s.", deviceName, devicePath)

	log.V(4).Info("Exiting findDevicePath", "devicePath", devicePath)
	return devicePath, nil
}

// ensureMountPoint checks if the staging target path is a mount point or not.
// If not, it creates a directory at the target path.
func (ns *NodeServer) ensureMountPoint(ctx context.Context, path string, fs mountmanager.FileSystem) (bool, error) {
	log := logger.GetLogger(ctx)
	log.V(4).Info("Entering ensureMountPoint", "path", path)

	// Check if the staging target path is a mount point.
	notMnt, err := ns.mounter.IsLikelyNotMountPoint(path)
	if err != nil {
		// Checking IsNotExist returns true. If true, it mean we need to create directory at the target path.
		if fs.IsNotExist(err) {
			if err := fs.MkdirAll(path, rwPermission); err != nil {
				return true, errInternal("Failed to create directory (%q): %v", path, err)
			}
		} else {
			// If the error is unknown, return an error.
			return true, errInternal("Unknown error when checking mount point (%q): %v", path, err)
		}
	}

	log.V(4).Info("Exiting ensureMountPoint", "notMnt", notMnt)
	return notMnt, nil
}

// nodePublishVolumeBlock handles the NodePublishVolume call for block volumes.
//
// It takes a CSI NodePublishVolumeRequest, a list of mount options, and a file system interface.
// The CSI NodePublishVolumeRequest contains the volume ID, target path, and publish context.
// The publish context is expected to contain the device path of the volume to be published.
// The function creates the target directory, creates a file to bind mount the block device to,
// and mounts the volume using the provided mount options.
// It returns a CSI NodePublishVolumeResponse and an error if the operation fails.
func (ns *NodeServer) nodePublishVolumeBlock(ctx context.Context, req *csi.NodePublishVolumeRequest, mountOptions []string, fs mountmanager.FileSystem) (*csi.NodePublishVolumeResponse, error) {
	log := logger.GetLogger(ctx)
	log.V(4).Info("Entering nodePublishVolumeBlock", "req", req, "mountOptions", mountOptions)

	targetPath := req.GetTargetPath()
	targetPathDir := filepath.Dir(targetPath)

	// Get the device path from the request
	devicePath := req.PublishContext["devicePath"]
	if devicePath == "" {
		return nil, errInternal("devicePath cannot be found")
	}

	// Create directory at the directory level of given path
	log.V(4).Info("Making targetPathDir", "targetPathDir", targetPathDir)
	if err := fs.MkdirAll(targetPathDir, rwPermission); err != nil {
		log.Error(err, "mkdir failed", "targetPathDir", targetPathDir)
		return nil, errInternal("Failed to create directory %q: %v", targetPathDir, err)
	}

	// Make file to bind mount block device to file
	log.V(4).Info("Making target block bind mount device file", "targetPath", targetPath)
	file, err := fs.OpenFile(targetPath, os.O_CREATE, ownerGroupReadWritePermissions)
	if err != nil {
		if removeErr := fs.Remove(targetPath); removeErr != nil {
			return nil, errInternal("Failed remove mount target %q: %v", targetPath, err)
		}
		return nil, errInternal("Failed to create file %s: %v", targetPath, err)
	}
	file.Close()

	// Mount the volume
	log.V(4).Info("Mounting volume", "devicePath", devicePath, "targetPath", targetPath, "mountOptions", mountOptions)
	if err := ns.mounter.Mount(devicePath, targetPath, "", mountOptions); err != nil {
		log.Error(err, "Failed to mount volume", "devicePath", devicePath, "targetPath", targetPath)
		if removeErr := fs.Remove(targetPath); removeErr != nil {
			return nil, errInternal("Failed to mount %q at %q: %v. Additionally, failed to remove mount target: %v", devicePath, targetPath, err, removeErr)
		}
		return nil, errInternal("Failed to mount %q at %q: %v", devicePath, targetPath, err)
	}
	log.V(4).Info("Successfully published block volume", "devicePath", devicePath, "targetPath", targetPath)

	log.V(4).Info("Exiting nodePublishVolumeBlock")
	return &csi.NodePublishVolumeResponse{}, nil
}

// mountVolume formats and mounts a volume to the staging target path.
//
// It handles both encrypted (LUKS) and non-encrypted volumes. For LUKS volumes,
// it prepares the encrypted volume before mounting. The function determines
// the filesystem type and mount options from the volume capability.
func (ns *NodeServer) mountVolume(ctx context.Context, devicePath string, req *csi.NodeStageVolumeRequest) error {
	log := logger.GetLogger(ctx)
	log.V(4).Info("Entering mountVolume", "devicePath", devicePath, "req", req)

	stagingTargetPath := req.GetStagingTargetPath()
	volumeCapability := req.GetVolumeCapability()

	// Retrieve the file system type and mount options from the volume capability
	fsType, mountOptions := getFSTypeAndMountOptions(ctx, volumeCapability)

	fmtAndMountSource := devicePath

	// Check if LUKS encryption is enabled and prepare the LUKS volume if needed
	luksContext := getLuksContext(req.Secrets, req.VolumeContext, VolumeLifecycleNodeStageVolume)
	if luksContext.EncryptionEnabled {
		var err error
		log.V(4).Info("preparing luks volume", "devicePath", devicePath)
		fmtAndMountSource, err = ns.prepareLUKSVolume(ctx, devicePath, luksContext)
		if err != nil {
			return err
		}
	}

	// Format and mount the drive
	log.V(4).Info("formatting and mounting the volume")
	if err := ns.mounter.FormatAndMount(fmtAndMountSource, stagingTargetPath, fsType, mountOptions); err != nil {
		return errInternal("Failed to format and mount device from (%q) to (%q) with fstype (%q) and options (%q): %v",
			devicePath, stagingTargetPath, fsType, mountOptions, err)
	}

	log.V(4).Info("Exiting mountVolume")
	return nil
}

// prepareLUKSVolume prepares a LUKS-encrypted volume for mounting.
//
// It checks if the device at devicePath is already formatted with LUKS encryption.
// If not, it formats the device using the provided LuksContext.
// Finally, it prepares the LUKS volume for mounting.
<<<<<<< HEAD
func (ns *NodeServer) prepareLUKSVolume(devicePath string, luksContext LuksContext) (string, error) {
	var luksSource string
=======
func (ns *NodeServer) prepareLUKSVolume(ctx context.Context, devicePath string, luksContext LuksContext) (string, error) {
	log := logger.GetLogger(ctx)
	log.V(4).Info("Entering prepareLUKSVolume", "devicePath", devicePath, "luksContext", luksContext)

>>>>>>> 58d7ed67
	// LUKS encryption enabled, check if the volume needs to be formatted.
	log.V(4).Info("LUKS encryption enabled")

	// Validate if the device is formatted with LUKS encryption or if it needs formatting.
	formatted, err := ns.encrypt.blkidValid(devicePath)
	if err != nil {
		return "", errInternal("Failed to validate blkid (%q): %v", devicePath, err)
	}

	// If the device is not, format it.
	if !formatted {
		log.V(4).Info("luks volume now formatting: ", devicePath)

		// Validate the LUKS context.
		if err := luksContext.validate(); err != nil {
			return "", errInternal("Failed to luks format validation (%q): %v", devicePath, err)
		}

		// Format the volume with LUKS encryption.
		if luksSource, err = ns.encrypt.luksFormat(luksContext, devicePath); err != nil {
			return "", errInternal("Failed to luks format (%q): %v", devicePath, err)
		}
	}

<<<<<<< HEAD
=======
	// Prepare the LUKS volume for mounting.
	log.V(4).Info("preparing luks volume for mounting", "devicePath", devicePath)
	luksSource, err := ns.encrypt.luksPrepareMount(luksContext, devicePath)
	if err != nil {
		return "", errInternal("Failed to prepare luks mount (%q): %v", devicePath, err)
	}

	log.V(4).Info("Exiting prepareLUKSVolume", "luksSource", luksSource)
>>>>>>> 58d7ed67
	return luksSource, nil
}

// closeMountSources closes any LUKS-encrypted mount sources associated with the given path.
// It retrieves mount sources, checks if each source is a LUKS mapping, and closes it if so.
// Returns an error if any operation fails during the process.
func (ns *NodeServer) closeLuksMountSources(ctx context.Context, path string) error {
	log := logger.GetLogger(ctx)
	log.V(4).Info("Entering closeLuksMountSources", "path", path)

	mountSources, err := ns.getMountSources(ctx, path)
	if err != nil {
		return errInternal("closeMountSources failed to to get mount sources %s: %v", path, err)
	}
	log.V(4).Info("closing mount sources: ", mountSources)
	for _, source := range mountSources {
		isLuksMapping, mappingName, err := ns.encrypt.isLuksMapping(source)
		if err != nil {
			return errInternal("closeMountSources failed determine if mount is a luks mapping %s: %v", path, err)
		}
		if isLuksMapping {
			log.V(4).Info("luksClose %s", mappingName)
			if err := ns.encrypt.luksClose(mappingName); err != nil {
				return errInternal("closeMountSources failed to close luks mount %s: %v", path, err)
			}
		}
	}

	log.V(4).Info("Exiting closeLuksMountSources")
	return nil
}

// getMountSources retrieves the mount sources for a given target path using the 'findmnt' command.
// It returns a slice of strings containing the mount sources, or an error if the operation fails.
// If 'findmnt' is not found or returns no results, appropriate errors or an empty slice are returned.
func (ns *NodeServer) getMountSources(ctx context.Context, target string) ([]string, error) {
	log := logger.GetLogger(ctx)
	log.V(4).Info("Entering getMountSources", "target", target)

	_, err := ns.mounter.Exec.LookPath("findmnt")
	if err != nil {
		if err == exec.ErrNotFound {
			return nil, fmt.Errorf("%q executable not found in $PATH", "findmnt")
		}
		return nil, err
	}
	out, err := ns.mounter.Exec.Command("sh", "-c", fmt.Sprintf("findmnt -o SOURCE -n -M %s", target)).CombinedOutput() // https://pkg.go.dev/k8s.io/utils/mount#GetDeviceNameFromMount
	if err != nil {
		// findmnt exits with non zero exit status if it couldn't find anything
		if strings.TrimSpace(string(out)) == "" {
			return nil, nil
		}
		return nil, fmt.Errorf("checking mounted failed: %v cmd: %q output: %q",
			err, "findmnt", string(out))
	}

	log.V(4).Info("Exiting getMountSources", "sources", out)
	return strings.Split(string(out), "\n"), nil
}<|MERGE_RESOLUTION|>--- conflicted
+++ resolved
@@ -322,15 +322,10 @@
 // It checks if the device at devicePath is already formatted with LUKS encryption.
 // If not, it formats the device using the provided LuksContext.
 // Finally, it prepares the LUKS volume for mounting.
-<<<<<<< HEAD
-func (ns *NodeServer) prepareLUKSVolume(devicePath string, luksContext LuksContext) (string, error) {
-	var luksSource string
-=======
 func (ns *NodeServer) prepareLUKSVolume(ctx context.Context, devicePath string, luksContext LuksContext) (string, error) {
 	log := logger.GetLogger(ctx)
 	log.V(4).Info("Entering prepareLUKSVolume", "devicePath", devicePath, "luksContext", luksContext)
 
->>>>>>> 58d7ed67
 	// LUKS encryption enabled, check if the volume needs to be formatted.
 	log.V(4).Info("LUKS encryption enabled")
 
@@ -355,8 +350,6 @@
 		}
 	}
 
-<<<<<<< HEAD
-=======
 	// Prepare the LUKS volume for mounting.
 	log.V(4).Info("preparing luks volume for mounting", "devicePath", devicePath)
 	luksSource, err := ns.encrypt.luksPrepareMount(luksContext, devicePath)
@@ -365,7 +358,6 @@
 	}
 
 	log.V(4).Info("Exiting prepareLUKSVolume", "luksSource", luksSource)
->>>>>>> 58d7ed67
 	return luksSource, nil
 }
 
